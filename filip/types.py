"""
Variable types and classes used for better validation
"""
from pydantic import AnyUrl


class AnyMqttUrl(AnyUrl):
    """
    Url used for MQTT communication
    """
<<<<<<< HEAD
    allowed_schemes = {'mqtt'}
=======
    allowed_schemes = {'mqtt'}
>>>>>>> cccf9fec
<|MERGE_RESOLUTION|>--- conflicted
+++ resolved
@@ -8,8 +8,4 @@
     """
     Url used for MQTT communication
     """
-<<<<<<< HEAD
-    allowed_schemes = {'mqtt'}
-=======
-    allowed_schemes = {'mqtt'}
->>>>>>> cccf9fec
+    allowed_schemes = {'mqtt'}