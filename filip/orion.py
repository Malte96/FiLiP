import json
import requests
import filip.request_utils as requtils

<<<<<<< HEAD
import logging

log = logging.getLogger('orion')


class Attribute:
    """
    Describes the attribute of an entity.
    """
    def __init__(self, name, value, attr_type):
        self.name = name
        self.value = value
        self.type = attr_type

    def get_json(self):
        return {'value': self.value, 'type': '{}'.format(self.type)}
=======
>>>>>>> 438469bb

class Entity:
    def __init__(self, entity_dict: dict):
        """
        :param entity_dict: A dictionarry describing the entity
        Needed Structure: { "id" : "Sensor002",
                            "type": "temperature_Sensor",
                            "Temperature"  : { "value" : 17,
                                                "type" : "Number" },
                            "Status" : {"value": "Ok",
                                        "type": "Text" }
                            }
        """
        self.id = entity_dict["id"]
        self.entity_dict = entity_dict
        self._PROTECTED = ['id', 'type']

    def get_json(self):
        json_res = json.dumps(self.entity_dict)
        return json_res

    # ToDo Check whether the following function is needed
    def get_attributes(self):
        attributes = [key for key in self.entity_dict.keys() if key not in self._PROTECTED]
        return attributes

class FiwareService:
    """
    Define entity service paths which are supported by the Orion Context Broker
    to support hierarchical scopes:
    https://fiware-orion.readthedocs.io/en/master/user/service_path/index.html
    """
    def __init__(self, name: str, path: str):
        self.name = name
        self.path = path

    def update(self, name: str, path: str):
        """Overwrites the fiware_service and service path of config.json"""
        self.name = name
        self.path = path

    def list(self):
        print

    def get_header(self) -> object:
        return {
            "fiware-service": self.name,
            "fiware-servicepath": self.path
        }

class Orion:
    """
    Implementation of Orion Context Broker functionalities, such as creating
    entities and subscriptions; retrieving, updating and deleting data.
    Further documentation:
    https://fiware-orion.readthedocs.io/en/master/
    """
    def __init__(self, Config):
        self.url = Config.data["orion"]["host"] + ':' \
                   + Config.data["orion"]["port"] + '/v2'
        self.fiware_service = FiwareService(name=Config.data['fiware']['service'],
                                       path=Config.data['fiware']['service_path'])
        self.url_v1 = Config.data["orion"]["host"] + ':' \
                      + Config.data["orion"]["port"] + '/v1'

    def set_service(self, fiware_service):
        """Overwrites the fiware_service and service path of config.json"""
        self.fiware_service.update(fiware_service.name, fiware_service.path)
 
    def get_header(self, additional_headers: dict = None):
        """combine fiware_service header (if set) and additional headers"""
        if self.fiware_service == None:
            return additional_headers
        elif additional_headers == None:
            return self.fiware_service.get_header()
        else:
            headers = {**self.fiware_service.get_header(), **additional_headers}
            return headers

    def sanity_check(self):
        url = self.url[:-3] + '/version'
        headers=self.get_header(requtils.HEADER_ACCEPT_JSON)
        response = requests.get(url, headers=headers)
        ok, retstr = requtils.response_ok(response)
        if (not ok):
            print(retstr)
            requtils.pretty_print_request(response.request)
        else:
            json_obj = json.loads(response.text)
            version = json_obj["orion"]["version"]
            print(version)

    def post_entity(self, entity):
        url = self.url + '/entities'
        headers=self.get_header(requtils.HEADER_CONTENT_JSON)
        data=entity.get_json()
        response = requests.post(url, headers=headers, data=data)
        ok, retstr = requtils.response_ok(response)
        if (not ok):
            print(retstr)
            requtils.pretty_print_request(response.request)

    def post_json(self, json=None, entity=None, params=None):
        """

        :param json:
        :param entity:
        :param params:
        :return:
        """
        headers=self.get_header(requtils.HEADER_CONTENT_JSON)
        if json is not None:
            json_data = json
        elif (json is None) and (entity is not None):
            json_data = entity.get_json()
        if params == None:
            url = self.url + '/entities'
            response = requests.post(url, headers=headers, data=json_data)
        else:
            url = self.url + "/entities" + "?options=" + params
            response = requests.post(url, headers=headers, data=json_data)
        ok, retstr = requtils.response_ok(response)
        if (not ok):
            print(retstr)
            requtils.pretty_print_request(response.request)
            print(url, headers)

    def post_json_key_value(self, json_data=None, params="keyValues"):
        """

        :param json_data:
        :param params:
        :return:
        """
        headers=self.get_header(requtils.HEADER_CONTENT_JSON)
        url = self.url + "/entities" + "?options=" + params
        response = requests.post(url, headers=headers, data=json_data)
        ok, retstr = requtils.response_ok(response)
        if (not ok):
            print(retstr)
            requtils.pretty_print_request(response.request)
            print(url, headers)
   
    def get_entity(self, entity_name,  entity_params=None):
        url = self.url + '/entities/' + entity_name
        headers=self.get_header()
        if entity_params is None:
            response = requests.get(url, headers=headers)
        else:
            response = requests.get(url, headers=headers,
                                    params=entity_params)
        ok, retstr = requtils.response_ok(response)
        if (not ok):
            print(retstr)
        else:
            return response.text

    def get_all_entities(self, parameter=None, parameter_value=None):
        url = self.url + '/entities'
        headers=self.get_header()
        if parameter is None and parameter_value is None:
            response = requests.get(url, headers=headers)
        elif parameter is not None and parameter_value is not None:
            parameters = {'{}'.format(parameter): '{}'.format(parameter_value)}
            response = requests.get(url, headers=headers, params=parameters)
        else:
            log.error("ERROR getting all entities: both function parameters have to be 'not null'")
        ok, retstr = requtils.response_ok(response)
        if (not ok):
            print(retstr)
        else:
            return response.text

    def get_entities_list(self) -> list:
        url = self.url + '/entities'
        header = self.get_header(requtils.HEADER_ACCEPT_JSON)
        response = requests.get(url, headers=header)
        ok, retstr = requtils.response_ok(response)
        if (not ok):
            print(retstr)
            return None
        json_object = json.loads(response.text)
        entities = []
        for key in json_object:
            entities.append(key["id"])
        return entities

    def get_entity_keyValues(self, entity_name):
        parameter = {'{}'.format('options'): '{}'.format('keyValues')}
        return self.get_entity(entity_name, parameter)

    def get_entity_attribute_json(self, entity_name, attribute_name):
        url = self.url + '/entities/' + entity_name + '/attrs/' + attribute_name
        response = requests.get(url, headers=self.get_header())
        ok, retstr = requtils.response_ok(response)
        if (not ok):
            print(retstr)
        else:
            return response.text

    def get_entity_attribute_value(self, entity_name, attribute_name):
        url = self.url + '/entities/' + entity_name + '/attrs/' \
                       + attribute_name + '/value'
        response = requests.get(url, headers=self.get_header())
        ok, retstr = requtils.response_ok(response)
        if (not ok):
            print(retstr)
        else:
            return response.text

    def get_entity_attribute_list(self, entity_name, attr_name_list):
        attributes = ','.join(attr_name_list)
        parameters = {'{}'.format('options'): '{}'.format('values'),
                      '{}'.format('attrs'): attributes}
        return self.get_entity(entity_name, parameters)

    def update_entity(self, entity):
        url = self.url + '/entities/' + entity.name + '/attrs'
        payload = entity.get_attributes_json_dict()
        headers=self.get_header(requtils.HEADER_CONTENT_JSON)
        data=json.dumps(payload)
        response = requests.patch(url, headers=headers, data=data)
        ok, retstr = requtils.response_ok(response)
        if (not ok):
            print(retstr)

    def update_attribute(self, entity_name, attr_name, attr_value):
        url = self.url + '/entities/' + entity_name + '/attrs/' \
                       + attr_name + '/value'
        headers=self.get_header(requtils.HEADER_CONTENT_PLAIN)
        data=json.dumps(attr_value)
        response = requests.put(url, headers=headers, data=data)
        ok, retstr = requtils.response_ok(response)
        if (not ok):
            print(retstr)

    def remove_attributes(self, entity_name):
        url = self.url + '/entities/' + entity_name + '/attrs'
        response = requests.put(url)
        ok, retstr = requtils.response_ok(response)
        if (not ok):
            print(retstr)

    def create_subscription(self, subscription_body):
        url = self.url + '/subscriptions'
        headers=self.get_header(requtils.HEADER_CONTENT_JSON)
        response = requests.post(url, headers=headers, data=subscription_body)
        if response.headers==None:
            return
        ok, retstr = requtils.response_ok(response)
        if (not ok):
            print(retstr)
            return ""
        else:
            location = response.headers.get('Location')
            addr_parts = location.split('/')
            subscription_id = addr_parts.pop()
            return subscription_id

    def get_subscription_list(self):
        url = self.url + '/subscriptions'
        response = requests.get(url, headers=self.get_header())
        ok, retstr = requtils.response_ok(response)
        if (not ok):
            print(retstr)
            return
        json_object = json.loads(response.text)
        subscriptions = []
        for key in json_object:
            subscriptions.append(key["id"])
        return subscriptions

    def get_subscription(self, subscription_id):
        url = self.url + '/subscriptions/' + subscription_id
        response = requests.get(url, headers=self.get_header())
        ok, retstr = requtils.response_ok(response)
        if (not ok):
            print(retstr)

    def delete_subscription(self, subscription_id):
        url = self.url + '/subscriptions/' + subscription_id
        response = requests.delete(url, headers=self.get_header())
        ok, retstr = requtils.response_ok(response)
        if (not ok):
            print(retstr)

    def delete_all_subscriptions(self):
        subscriptions = self.get_subscription_list()
        for sub_id in subscriptions:
            self.delete_subscription(sub_id)

    def post_cmd_v1(self, entity_id: str, entity_type: str, cmd_name: str, cmd_value: str):
        url = self.url_v1 + '/updateContext'
        payload = {"updateAction": "UPDATE",
                   "contextElements": [
                        {"id": entity_id,
                         "type" : entity_type,
                         "isPattern": "false",
                         "attributes": [
                            {"name": cmd_name,
                             "type": "command",
                             "value": cmd_value
                            }]
                        }]
                   }
        headers=self.get_header(requtils.HEADER_CONTENT_JSON)
        data=json.dumps(payload)
        response = requests.post(url, headers=headers, data=data)
        ok, retstr = requtils.response_ok(response)
        if (not ok):
            print(retstr)

    def delete(self, entity_id: str, attr: str = None):
        url = self.url + '/entities/' + entity_id
        response = requests.delete(url, headers=self.get_header())
        ok, retstr = requtils.response_ok(response)
        if (not ok):
            print(retstr)

    def delete_all_entities(self):
        entities = self.get_entities_list()
        for entity_id in entities:
            self.delete(entity_id)<|MERGE_RESOLUTION|>--- conflicted
+++ resolved
@@ -2,7 +2,6 @@
 import requests
 import filip.request_utils as requtils
 
-<<<<<<< HEAD
 import logging
 
 log = logging.getLogger('orion')
@@ -19,8 +18,6 @@
 
     def get_json(self):
         return {'value': self.value, 'type': '{}'.format(self.type)}
-=======
->>>>>>> 438469bb
 
 class Entity:
     def __init__(self, entity_dict: dict):
