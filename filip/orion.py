import json
import requests
import filip.request_utils as requtils
import re

import logging

log = logging.getLogger('orion')



class Attribute:
    """
    Describes the attribute of an entity.
    """
    def __init__(self, name, value, attr_type):
        self.name = name
        self.value = value
        self.type = attr_type

    def get_json(self):
        return {'value': self.value, 'type': '{}'.format(self.type)}

class Entity:
    def __init__(self, entity_dict: dict):
        """
        :param entity_dict: A dictionarry describing the entity
        Needed Structure: { "id" : "Sensor002",
                            "type": "temperature_Sensor",
                            "Temperature"  : { "value" : 17,
                                                "type" : "Number" },
                            "Status" : {"value": "Ok",
                                        "type": "Text" }
                            }
        """
        self.id = entity_dict["id"]
        self.entity_dict = entity_dict
        self._PROTECTED = ['id', 'type']

    def get_json(self):
        json_res = json.dumps(self.entity_dict)
        return json_res

    # ToDo Check whether the following function is needed
    def get_attributes(self):
        attributes = [key for key in self.entity_dict.keys() if key not in self._PROTECTED]
        return attributes

class FiwareService:
    """
    Define entity service paths which are supported by the Orion Context Broker
    to support hierarchical scopes:
    https://fiware-orion.readthedocs.io/en/master/user/service_path/index.html
    """
    def __init__(self, name: str, path: str):
        self.name = name
        self.path = path

    def update(self, name: str, path: str):
        """Overwrites the fiware_service and service path of config.json"""
        self.name = name
        self.path = path

    def list(self):
        print

    def get_header(self) -> object:
        return {
            "fiware-service": self.name,
            "fiware-servicepath": self.path
        }

class Orion:
    """
    Implementation of Orion Context Broker functionalities, such as creating
    entities and subscriptions; retrieving, updating and deleting data.
    Further documentation:
    https://fiware-orion.readthedocs.io/en/master/
    """
    def __init__(self, Config):
        self.url = Config.data["orion"]["host"] + ':' \
                   + Config.data["orion"]["port"] + '/v2'
        self.fiware_service = FiwareService(name=Config.data['fiware']['service'],
                                       path=Config.data['fiware']['service_path'])
        self.url_v1 = Config.data["orion"]["host"] + ':' \
                      + Config.data["orion"]["port"] + '/v1'

    def set_service(self, fiware_service):
        """Overwrites the fiware_service and service path of config.json"""
        self.fiware_service.update(fiware_service.name, fiware_service.path)
 
    def get_header(self, additional_headers: dict = None):
        """combine fiware_service header (if set) and additional headers"""
        if self.fiware_service == None:
            return additional_headers
        elif additional_headers == None:
            return self.fiware_service.get_header()
        else:
            headers = {**self.fiware_service.get_header(), **additional_headers}
            return headers

    def log_switch(self, level, response):
        """
        Function returns the required log_level with the repsonse
        :param level: The logging level that should be returned
        :param response: The message for the logger
        :return:
        """
        switch_dict={
                "INFO": logging.info,
                "ERROR":  logging.error,
                "WARNING": logging.warning
                }.get(level, logging.info)(msg=response)



    def sanity_check(self):
        url = self.url[:-3] + '/version'
        headers=self.get_header(requtils.HEADER_ACCEPT_JSON)
        response = requests.get(url, headers=headers)
        ok, retstr = requtils.response_ok(response)
        if (not ok):
            level, retstr = requtils.logging_switch(response)
            self.log_switch(level, retstr)
        else:
            json_obj = json.loads(response.text)
            version = json_obj["orion"]["version"]
            print(version)

    def post_entity(self, entity:object,  update:bool=True):
        """
        Function registers an Object with the Orion Context Broker, if it allready exists it can be automatically updated
        if the overwrite bool is True
        First a post request with the entity is tried, if the response code is 422 the entity is
        uncrossable, as it already exists there are two options, either overwrite it, if the attribute have changed (e.g. at least one new/
        new values) (update = True) or leave it the way it is (update=False)
        :param entity: An entity object
        :param update: If the response.status_code is 422, whether the old entity should be updated or not
        :return:
        """
        url = self.url + '/entities'
        headers=self.get_header(requtils.HEADER_CONTENT_JSON)
        data=entity.get_json()
        response = requests.post(url, headers=headers, data=data)
        ok, retstr = requtils.response_ok(response)
        if (not ok):
<<<<<<< HEAD
            if (response.status_code == 422) & (update == True):
                    url += "/" + entity.id + "/attrs"
                    response = requests.post(url, headers=headers, data=data)
                    ok, retstr = requtils.response_ok(response)
=======
            level, retstr = requtils.logging_switch(response)
            self.log_switch(level, response)
>>>>>>> c0b8cbea
            print(retstr)
            requtils.pretty_print_request(response.request)

    def post_json(self, json=None, entity=None, params=None):
        """

        :param json:
        :param entity:
        :param params:
        :return:
        """
        headers=self.get_header(requtils.HEADER_CONTENT_JSON)
        if json is not None:
            json_data = json
        elif (json is None) and (entity is not None):
            json_data = entity.get_json()
        if params == None:
            url = self.url + '/entities'
            response = requests.post(url, headers=headers, data=json_data)
        else:
            url = self.url + "/entities" + "?options=" + params
            response = requests.post(url, headers=headers, data=json_data)
        ok, retstr = requtils.response_ok(response)
        if (not ok):
            print(retstr)
            requtils.pretty_print_request(response.request)
            print(url, headers)

    def post_json_key_value(self, json_data=None, params="keyValues"):
        """

        :param json_data:
        :param params:
        :return:
        """
        headers=self.get_header(requtils.HEADER_CONTENT_JSON)
        url = self.url + "/entities" + "?options=" + params
        response = requests.post(url, headers=headers, data=json_data)
        ok, retstr = requtils.response_ok(response)
        if (not ok):
            print(retstr)
            requtils.pretty_print_request(response.request)
   
    def get_entity(self, entity_name,  entity_params=None):
        url = self.url + '/entities/' + entity_name
        headers=self.get_header()
        if entity_params is None:
            response = requests.get(url, headers=headers)
        else:
            response = requests.get(url, headers=headers,
                                    params=entity_params)
        ok, retstr = requtils.response_ok(response)
        if (not ok):
            level, retstr = requtils.logging_switch(response)
            self.log_switch(level, retstr)
        else:
            return response.text

    def get_all_entities(self, parameter=None, parameter_value=None):
        url = self.url + '/entities'
        headers=self.get_header()
        if parameter is None and parameter_value is None:
            response = requests.get(url, headers=headers)
        elif parameter is not None and parameter_value is not None:
            parameters = {'{}'.format(parameter): '{}'.format(parameter_value)}
            response = requests.get(url, headers=headers, params=parameters)
        else:
            log.error("Getting all entities: both function parameters have to be 'not null'")
        ok, retstr = requtils.response_ok(response)
        if (not ok):
            level, retstr = requtils.logging_switch(response)
            self.log_switch(level, retstr)
        else:
            return response.text

    def get_entities_list(self) -> list:
        url = self.url + '/entities'
        header = self.get_header(requtils.HEADER_ACCEPT_JSON)
        response = requests.get(url, headers=header)
        ok, retstr = requtils.response_ok(response)
        if (not ok):
            level, retstr = requtils.logging_switch(response)
            self.log_switch(level, retstr)
            return None
        json_object = json.loads(response.text)
        entities = []
        for key in json_object:
            entities.append(key["id"])
        return entities

    def get_entity_keyValues(self, entity_name):
        parameter = {'{}'.format('options'): '{}'.format('keyValues')}
        return self.get_entity(entity_name, parameter)

    def get_entity_attribute_json(self, entity_name, attribute_name):
        url = self.url + '/entities/' + entity_name + '/attrs/' + attribute_name
        response = requests.get(url, headers=self.get_header())
        ok, retstr = requtils.response_ok(response)
        if (not ok):
            level, retstr = requtils.logging_switch(response)
            self.log_switch(level, retstr)
        else:
            return response.text

    def get_entity_attribute_value(self, entity_name, attribute_name):
        url = self.url + '/entities/' + entity_name + '/attrs/' \
                       + attribute_name + '/value'
        response = requests.get(url, headers=self.get_header())
        ok, retstr = requtils.response_ok(response)
        if (not ok):
            level, retstr = requtils.logging_switch(response)
            self.log_switch(level, retstr)
        else:
            return response.text

    def get_entity_attribute_list(self, entity_name, attr_name_list):
        attributes = ','.join(attr_name_list)
        parameters = {'{}'.format('options'): '{}'.format('values'),
                      '{}'.format('attrs'): attributes}
        return self.get_entity(entity_name, parameters)

    def update_entity(self, entity):
        url = self.url + '/entities/' + entity.name + '/attrs'
        payload = entity.get_attributes_json_dict()
        headers=self.get_header(requtils.HEADER_CONTENT_JSON)
        data=json.dumps(payload)
        response = requests.patch(url, headers=headers, data=data)
        ok, retstr = requtils.response_ok(response)
        if (not ok):
            level, retstr = requtils.logging_switch(response)
            self.log_switch(level, retstr)

    def update_attribute(self, entity_name, attr_name, attr_value):
        url = self.url + '/entities/' + entity_name + '/attrs/' \
                       + attr_name + '/value'
        headers=self.get_header(requtils.HEADER_CONTENT_PLAIN)
        data=json.dumps(attr_value)
        response = requests.put(url, headers=headers, data=data)
        ok, retstr = requtils.response_ok(response)
        if (not ok):
            level, retstr = requtils.logging_switch(response)
            self.log_switch(level, retstr)

    def remove_attributes(self, entity_name):
        url = self.url + '/entities/' + entity_name + '/attrs'
        response = requests.put(url)
        ok, retstr = requtils.response_ok(response)
        if (not ok):
            level, retstr = requtils.logging_switch(response)
            self.log_switch(level, response)

    def create_subscription(self, subscription_body, check_duplicate:bool=True):
        url = self.url + '/subscriptions'
        headers=self.get_header(requtils.HEADER_CONTENT_JSON)
        print(subscription_body, "This is the subscription body")
        self.check_duplicate_subscription(subscription_body)
        response = requests.post(url, headers=headers, data=subscription_body)
        if response.headers==None:
            return
        ok, retstr = requtils.response_ok(response)
        if (not ok):
            level, retstr = requtils.logging_switch(response)
            self.log_switch(level, retstr)
            return ""
        else:
            location = response.headers.get('Location')
            addr_parts = location.split('/')
            subscription_id = addr_parts.pop()
            return subscription_id

    def get_subscription_list(self):
        url = self.url + '/subscriptions'
        response = requests.get(url, headers=self.get_header())
        ok, retstr = requtils.response_ok(response)
        if (not ok):
            level, retstr = requtils.logging_switch(response)
            self.log_switch(level, retstr)
            return
        json_object = json.loads(response.text)
        subscriptions = []
        for key in json_object:
            subscriptions.append(key["id"])
        return subscriptions

    def get_subscription(self, subscription_id):
        url = self.url + '/subscriptions/' + subscription_id
        response = requests.get(url, headers=self.get_header())
        ok, retstr = requtils.response_ok(response)
        if (not ok):
            level, retstr = requtils.logging_switch(response)
            self.log_switch(level, retstr)

    def delete_subscription(self, subscription_id):
        url = self.url + '/subscriptions/' + subscription_id
        response = requests.delete(url, headers=self.get_header())
        ok, retstr = requtils.response_ok(response)
        if (not ok):
            level, retstr = requtils.logging_switch(response)
            self.log_switch(level, retstr)

    def check_duplicate_subscription(self, subscription_body, limit:int=20):
        """
        Function compares the subject of the subscription body, on whether a subscription
        already exists for a device / entity.
        :param subscription_body: the body of the new subscripton
        :param limit: pagination parameter, to set the number of subscriptions bodies the get request should grab
        :return: exists, boolean -> True, if such a subscription allready exists
        """
        exists = False
        subscription_subject = json.loads(subscription_body)["subject"]
        # Exact keys depend on subscription body
        try:
            subscription_url = json.loads(subscription_body)["notification"]["httpCustom"]["url"]
        except KeyError:
            subscription_url = json.loads(subscription_body)["notification"]["http"]["url"]
        url = self.url + '/subscriptions?limit=' + str(limit)

        response = requests.get(url, headers=self.get_header())
        response = json.loads(response.text)

        for existing_subscription in response:

            # check whether the exact same subscriptions already exists
            if existing_subscription["subject"] == subscription_subject:
                exists = True
                break
            try: existing_url = existing_subscription["notification"]["http"]["url"]
            except KeyError:
                existing_url = existing_subscription["notification"]["httpCustom"]["url"]
            # check whether both subscriptions notify to the same path
            if existing_url != subscription_url:
                continue
            else:
                # iterate over all entities included in the subscription object
                for entity in subscription_subject["entities"]:
                    subscription_type = entity["type"]
                    subscription_id = entity["id"]
                    # iterate over all entities included in the exisiting subscriptions
                    for existing_entity in existing_subscription["subject"]["entities"]:
                        type_existing = existing_entity["type"]
                        id_existing = existing_entity["id"]
                        # as the ID field is non optional, it has to match
                        # check whether the type match
                        # if the type field is empty, they match all types
                        if (type_existing == subscription_type) or ('*' in subscription_type) or ('*' in type_existing)\
                                or (type_existing == "") or (subscription_type == ""):
                            # check if on of the subscriptions is a pattern, or if they both refer to the same id
                            # Get the attrs first, to avoid code duplication
                            # last thing to compare is the attributes
                            # Assumption -> position is the same as the entities list
                            # i == j
                            i = subscription_subject["entities"].index(entity)
                            j = existing_subscription["subject"]["entities"].index(existing_entity)
                            subscription_attrs = subscription_subject["condition"]["attrs"][i]
                            existing_attrs = existing_subscription["subject"]["condition"]["attrs"][j]

                            if (".*" in subscription_id) or ('.*' in id_existing) or (subscription_id == id_existing):



                                # Attributes have to match, or the have to be an empty array
                                if (subscription_attrs == existing_attrs) or (subscription_attrs == []) or (existing_attrs == []):
                                        exists = True

                            # if they do not match completely or subscribe to all ids they have to match up to a certain position

                            elif ("*" in subscription_id) or ('*' in id_existing):
                                    regex_existing = id_existing.find('*')
                                    regex_subscription = subscription_id.find('*')
                                    # slice the strings to compare
                                    if (id_existing[:regex_existing] in subscription_id) or \
                                        (subscription_id[:regex_subscription] in id_existing) or \
                                        (id_existing[regex_existing:] in subscription_id) or \
                                        (subscription_id[regex_subscription:] in id_existing):
                                            if (subscription_attrs == existing_attrs) or (subscription_attrs == []) or (existing_attrs == []):
                                                exists = True
                                            else:
                                                continue

                                    else:
                                        continue
                            else:
                                continue
                        else:
                            continue
                    else:
                        continue
        return exists



    def delete_all_subscriptions(self):
        subscriptions = self.get_subscription_list()
        for sub_id in subscriptions:
            self.delete_subscription(sub_id)

    def post_cmd_v1(self, entity_id: str, entity_type: str, cmd_name: str, cmd_value: str):
        url = self.url_v1 + '/updateContext'
        payload = {"updateAction": "UPDATE",
                   "contextElements": [
                        {"id": entity_id,
                         "type" : entity_type,
                         "isPattern": "false",
                         "attributes": [
                            {"name": cmd_name,
                             "type": "command",
                             "value": cmd_value
                            }]
                        }]
                   }
        headers=self.get_header(requtils.HEADER_CONTENT_JSON)
        data=json.dumps(payload)
        response = requests.post(url, headers=headers, data=data)
        ok, retstr = requtils.response_ok(response)
        if (not ok):
            level, retstr = requtils.logging_switch(response)
            self.log_switch(level, retstr)

    def delete(self, entity_id: str, attr: str = None):

        url = self.url + '/entities/' + entity_id
        response = requests.delete(url, headers=self.get_header())
        ok, retstr = requtils.response_ok(response)
        if (not ok):
            level, retstr = requtils.logging_switch(response)
            self.log_switch(level, retstr)

    def delete_all_entities(self):
        entities = self.get_entities_list()
        for entity_id in entities:
            self.delete(entity_id)<|MERGE_RESOLUTION|>--- conflicted
+++ resolved
@@ -1,12 +1,10 @@
 import json
 import requests
 import filip.request_utils as requtils
-import re
 
 import logging
 
 log = logging.getLogger('orion')
-
 
 
 class Attribute:
@@ -144,15 +142,12 @@
         response = requests.post(url, headers=headers, data=data)
         ok, retstr = requtils.response_ok(response)
         if (not ok):
-<<<<<<< HEAD
             if (response.status_code == 422) & (update == True):
                     url += "/" + entity.id + "/attrs"
                     response = requests.post(url, headers=headers, data=data)
                     ok, retstr = requtils.response_ok(response)
-=======
             level, retstr = requtils.logging_switch(response)
             self.log_switch(level, response)
->>>>>>> c0b8cbea
             print(retstr)
             requtils.pretty_print_request(response.request)
 
@@ -195,6 +190,7 @@
         if (not ok):
             print(retstr)
             requtils.pretty_print_request(response.request)
+            print(url, headers)
    
     def get_entity(self, entity_name,  entity_params=None):
         url = self.url + '/entities/' + entity_name
@@ -472,7 +468,6 @@
             self.log_switch(level, retstr)
 
     def delete(self, entity_id: str, attr: str = None):
-
         url = self.url + '/entities/' + entity_id
         response = requests.delete(url, headers=self.get_header())
         ok, retstr = requtils.response_ok(response)
