import json
import requests
from filip import request_utils as requtils

<<<<<<< HEAD
=======
import logging

log = logging.getLogger('orion')


class Attribute:
    """
    Describes the attribute of an entity.
    """
    def __init__(self, name, value, attr_type):
        self.name = name
        self.value = value
        self.type = attr_type
>>>>>>> cadc91d1


class Entity:
    def __init__(self, entity_dict: dict):
        """
        :param entity_dict: A dictionarry describing the entity
        Needed Structure: { "id" : "Sensor002",
                            "type": "temperature_Sensor",
                            "Temperature"  : { "value" : 17,
                                                "type" : "Number" },
                            "Status" : {"value": "Ok",
                                        "type": "Text" }
                            }
        """
        self.id = entity_dict["id"]
        self.entity_dict = entity_dict
        self._PROTECTED = ['id', 'type']

    def get_json(self):
        json_res = json.dumps(self.entity_dict)
        return json_res

    # ToDo Check whether the following function is needed
    def get_attributes(self):
        attributes = [key for key in self.entity_dict.keys() if key not in self._PROTECTED]
        return attributes

class FiwareService:
    """
    Define entity service paths which are supported by the Orion Context Broker
    to support hierarchical scopes:
    https://fiware-orion.readthedocs.io/en/master/user/service_path/index.html
    """
    def __init__(self, name: str, path: str):
        self.name = name
        self.path = path

    def update(self, name: str, path: str):
        """Overwrites the fiware_service and service path of config.json"""
        self.name = name
        self.path = path

    def list(self):
        print

    def get_header(self) -> object:
        return {
            "fiware-service": self.name,
            "fiware-servicepath": self.path
        }

class Orion:
    """
    Implementation of Orion Context Broker functionalities, such as creating
    entities and subscriptions; retrieving, updating and deleting data.
    Further documentation:
    https://fiware-orion.readthedocs.io/en/master/
    """
    def __init__(self, Config):
        self.url = Config.data["orion"]["host"] + ':' \
                   + Config.data["orion"]["port"] + '/v2'
        self.fiware_service = FiwareService(name=Config.data['fiware']['service'],
                                       path=Config.data['fiware']['service_path'])
        self.url_v1 = Config.data["orion"]["host"] + ':' \
                      + Config.data["orion"]["port"] + '/v1'

    def set_service(self, fiware_service):
        """Overwrites the fiware_service and service path of config.json"""
        self.fiware_service.update(fiware_service.name, fiware_service.path)

    def get_header(self, additional_headers: dict = None):
        """combine fiware_service header (if set) and additional headers"""
        if self.fiware_service == None:
            return additional_headers
        elif additional_headers == None:
            return self.fiware_service.get_header()
        else:
            headers = {**self.fiware_service.get_header(), **additional_headers}
            return headers

    def log_switch(self, level, response):
        """
        Function returns the required log_level with the repsonse
        :param level: The logging level that should be returned
        :param response: The message for the logger
        :return:
        """
        switch_dict={
                "INFO": logging.info,
                "ERROR":  logging.error,
                "WARNING": logging.warning
                }.get(level, logging.info)(msg=response)



    def sanity_check(self):
        url = self.url[:-3] + '/version'
        headers=self.get_header(requtils.HEADER_ACCEPT_JSON)
        response = requests.get(url, headers=headers)
        ok, retstr = requtils.response_ok(response)
        if (not ok):
            level, retstr = requtils.logging_switch(response)
            self.log_switch(level, retstr)
        else:
            json_obj = json.loads(response.text)
            version = json_obj["orion"]["version"]
            print(version)

    def post_entity(self, entity):
        url = self.url + '/entities'
        headers=self.get_header(requtils.HEADER_CONTENT_JSON)
        data=entity.get_json()
        response = requests.post(url, headers=headers, data=data)
        ok, retstr = requtils.response_ok(response)
        if (not ok):
            level, retstr = requtils.logging_switch(response)
            self.log_switch(level, response)
            print(retstr)
            requtils.pretty_print_request(response.request)

    def post_json(self, json=None, entity=None, params=None):
        """

        :param json:
        :param entity:
        :param params:
        :return:
        """
        headers=self.get_header(requtils.HEADER_CONTENT_JSON)
        if json is not None:
            json_data = json
        elif (json is None) and (entity is not None):
            json_data = entity.get_json()
        if params == None:
            url = self.url + '/entities'
            response = requests.post(url, headers=headers, data=json_data)
        else:
            url = self.url + "/entities" + "?options=" + params
            response = requests.post(url, headers=headers, data=json_data)
        ok, retstr = requtils.response_ok(response)
        if (not ok):
            print(retstr)
            requtils.pretty_print_request(response.request)
            print(url, headers)

    def post_json_key_value(self, json_data=None, params="keyValues"):
        """

        :param json_data:
        :param params:
        :return:
        """
        headers=self.get_header(requtils.HEADER_CONTENT_JSON)
        url = self.url + "/entities" + "?options=" + params
        response = requests.post(url, headers=headers, data=json_data)
        ok, retstr = requtils.response_ok(response)
        if (not ok):
            print(retstr)
            requtils.pretty_print_request(response.request)

    def post_json(self, json=None, entity=None, params=None):
        """

        :param json:
        :param entity:
        :param params:
        :return:
        """
        headers=self.get_header(requtils.HEADER_CONTENT_JSON)
        if json is not None:
            json_data = json
        elif (json is None) and (entity is not None):
            json_data = entity.get_json()
        if params == None:
            url = self.url + '/entities'
            response = requests.post(url, headers=headers, data=json_data)
        else:
            url = self.url + "/entities" + "?options=" + params
            response = requests.post(url, headers=headers, data=json_data)
        ok, retstr = requtils.response_ok(response)
        if (not ok):
            print(retstr)
            requtils.pretty_print_request(response.request)
            print(url, headers)

    def post_json_key_value(self, json_data=None, params="keyValues"):
        """

        :param json_data:
        :param params:
        :return:
        """
        headers=self.get_header(requtils.HEADER_CONTENT_JSON)
        url = self.url + "/entities" + "?options=" + params
        response = requests.post(url, headers=headers, data=json_data)
        ok, retstr = requtils.response_ok(response)
        if (not ok):
            print(retstr)
            requtils.pretty_print_request(response.request)
            print(url, headers)

    def get_entity(self, entity_name,  entity_params=None):
        url = self.url + '/entities/' + entity_name
        headers=self.get_header()
        if entity_params is None:
            response = requests.get(url, headers=headers)
        else:
            response = requests.get(url, headers=headers,
                                    params=entity_params)
        ok, retstr = requtils.response_ok(response)
        if (not ok):
            level, retstr = requtils.logging_switch(response)
            self.log_switch(level, retstr)
        else:
            return response.text

    def get_all_entities(self, parameter=None, parameter_value=None):
        url = self.url + '/entities'
        headers=self.get_header()
        if parameter is None and parameter_value is None:
            response = requests.get(url, headers=headers)
        elif parameter is not None and parameter_value is not None:
            parameters = {'{}'.format(parameter): '{}'.format(parameter_value)}
            response = requests.get(url, headers=headers, params=parameters)
        else:
            log.error("Getting all entities: both function parameters have to be 'not null'")
        ok, retstr = requtils.response_ok(response)
        if (not ok):
            level, retstr = requtils.logging_switch(response)
            self.log_switch(level, retstr)
        else:
            return response.text

    def get_entities_list(self) -> list:
        url = self.url + '/entities'
        header = self.get_header(requtils.HEADER_ACCEPT_JSON)
        response = requests.get(url, headers=header)
        ok, retstr = requtils.response_ok(response)
        if (not ok):
            level, retstr = requtils.logging_switch(response)
            self.log_switch(level, retstr)
            return None
        json_object = json.loads(response.text)
        entities = []
        for key in json_object:
            entities.append(key["id"])
        return entities

    def get_entity_keyValues(self, entity_name):
        parameter = {'{}'.format('options'): '{}'.format('keyValues')}
        return self.get_entity(entity_name, parameter)

    def get_entity_attribute_json(self, entity_name, attribute_name):
        url = self.url + '/entities/' + entity_name + '/attrs/' + attribute_name
        response = requests.get(url, headers=self.get_header())
        ok, retstr = requtils.response_ok(response)
        if (not ok):
            level, retstr = requtils.logging_switch(response)
            self.log_switch(level, retstr)
        else:
            return response.text

    def get_entity_attribute_value(self, entity_name, attribute_name):
        url = self.url + '/entities/' + entity_name + '/attrs/' \
                       + attribute_name + '/value'
        response = requests.get(url, headers=self.get_header())
        ok, retstr = requtils.response_ok(response)
        if (not ok):
            level, retstr = requtils.logging_switch(response)
            self.log_switch(level, retstr)
        else:
            return response.text

    def get_entity_attribute_list(self, entity_name, attr_name_list):
        attributes = ','.join(attr_name_list)
        parameters = {'{}'.format('options'): '{}'.format('values'),
                      '{}'.format('attrs'): attributes}
        return self.get_entity(entity_name, parameters)

    def update_entity(self, entity):
        url = self.url + '/entities/' + entity.name + '/attrs'
        payload = entity.get_attributes_json_dict()
        headers=self.get_header(requtils.HEADER_CONTENT_JSON)
        data=json.dumps(payload)
        response = requests.patch(url, headers=headers, data=data)
        ok, retstr = requtils.response_ok(response)
        if (not ok):
            level, retstr = requtils.logging_switch(response)
            self.log_switch(level, retstr)

    def update_attribute(self, entity_name, attr_name, attr_value):
        url = self.url + '/entities/' + entity_name + '/attrs/' \
                       + attr_name + '/value'
        headers=self.get_header(requtils.HEADER_CONTENT_PLAIN)
        data=json.dumps(attr_value)
        response = requests.put(url, headers=headers, data=data)
        ok, retstr = requtils.response_ok(response)
        if (not ok):
            level, retstr = requtils.logging_switch(response)
            self.log_switch(level, retstr)

    def remove_attributes(self, entity_name):
        url = self.url + '/entities/' + entity_name + '/attrs'
        response = requests.put(url)
        ok, retstr = requtils.response_ok(response)
        if (not ok):
            level, retstr = requtils.logging_switch(response)
            self.log_switch(level, response)

    def create_subscription(self, subscription_body):
        url = self.url + '/subscriptions'
        headers=self.get_header(requtils.HEADER_CONTENT_JSON)
        response = requests.post(url, headers=headers, data=subscription_body)
        if response.headers==None:
            return
        ok, retstr = requtils.response_ok(response)
        if (not ok):
            level, retstr = requtils.logging_switch(response)
            self.log_switch(level, retstr)
            return ""
        else:
            location = response.headers.get('Location')
            addr_parts = location.split('/')
            subscription_id = addr_parts.pop()
            return subscription_id

    def get_subscription_list(self):
        url = self.url + '/subscriptions'
        response = requests.get(url, headers=self.get_header())
        ok, retstr = requtils.response_ok(response)
        if (not ok):
            level, retstr = requtils.logging_switch(response)
            self.log_switch(level, retstr)
            return
        json_object = json.loads(response.text)
        subscriptions = []
        for key in json_object:
            subscriptions.append(key["id"])
        return subscriptions

    def get_subscription(self, subscription_id):
        url = self.url + '/subscriptions/' + subscription_id
        response = requests.get(url, headers=self.get_header())
        ok, retstr = requtils.response_ok(response)
        if (not ok):
            level, retstr = requtils.logging_switch(response)
            self.log_switch(level, retstr)

    def delete_subscription(self, subscription_id):
        url = self.url + '/subscriptions/' + subscription_id
        response = requests.delete(url, headers=self.get_header())
        ok, retstr = requtils.response_ok(response)
        if (not ok):
            level, retstr = requtils.logging_switch(response)
            self.log_switch(level, retstr)

    def delete_all_subscriptions(self):
        subscriptions = self.get_subscription_list()
        for sub_id in subscriptions:
            self.delete_subscription(sub_id)

    def post_cmd_v1(self, entity_id: str, entity_type: str, cmd_name: str, cmd_value: str):
        url = self.url_v1 + '/updateContext'
        payload = {"updateAction": "UPDATE",
                   "contextElements": [
                        {"id": entity_id,
                         "type" : entity_type,
                         "isPattern": "false",
                         "attributes": [
                            {"name": cmd_name,
                             "type": "command",
                             "value": cmd_value
                            }]
                        }]
                   }
        headers=self.get_header(requtils.HEADER_CONTENT_JSON)
        data=json.dumps(payload)
        response = requests.post(url, headers=headers, data=data)
        ok, retstr = requtils.response_ok(response)
        if (not ok):
            level, retstr = requtils.logging_switch(response)
            self.log_switch(level, retstr)

    def delete(self, entity_id: str, attr: str = None):
        url = self.url + '/entities/' + entity_id
        response = requests.delete(url, headers=self.get_header())
        ok, retstr = requtils.response_ok(response)
        if (not ok):
            level, retstr = requtils.logging_switch(response)
            self.log_switch(level, retstr)

    def delete_all_entities(self):
        entities = self.get_entities_list()
        for entity_id in entities:
            self.delete(entity_id)<|MERGE_RESOLUTION|>--- conflicted
+++ resolved
@@ -2,8 +2,6 @@
 import requests
 from filip import request_utils as requtils
 
-<<<<<<< HEAD
-=======
 import logging
 
 log = logging.getLogger('orion')
@@ -17,8 +15,9 @@
         self.name = name
         self.value = value
         self.type = attr_type
->>>>>>> cadc91d1
-
+
+    def get_json(self):
+        return {'value': self.value, 'type': '{}'.format(self.type)}
 
 class Entity:
     def __init__(self, entity_dict: dict):
@@ -87,7 +86,7 @@
     def set_service(self, fiware_service):
         """Overwrites the fiware_service and service path of config.json"""
         self.fiware_service.update(fiware_service.name, fiware_service.path)
-
+ 
     def get_header(self, additional_headers: dict = None):
         """combine fiware_service header (if set) and additional headers"""
         if self.fiware_service == None:
@@ -177,48 +176,7 @@
         if (not ok):
             print(retstr)
             requtils.pretty_print_request(response.request)
-
-    def post_json(self, json=None, entity=None, params=None):
-        """
-
-        :param json:
-        :param entity:
-        :param params:
-        :return:
-        """
-        headers=self.get_header(requtils.HEADER_CONTENT_JSON)
-        if json is not None:
-            json_data = json
-        elif (json is None) and (entity is not None):
-            json_data = entity.get_json()
-        if params == None:
-            url = self.url + '/entities'
-            response = requests.post(url, headers=headers, data=json_data)
-        else:
-            url = self.url + "/entities" + "?options=" + params
-            response = requests.post(url, headers=headers, data=json_data)
-        ok, retstr = requtils.response_ok(response)
-        if (not ok):
-            print(retstr)
-            requtils.pretty_print_request(response.request)
-            print(url, headers)
-
-    def post_json_key_value(self, json_data=None, params="keyValues"):
-        """
-
-        :param json_data:
-        :param params:
-        :return:
-        """
-        headers=self.get_header(requtils.HEADER_CONTENT_JSON)
-        url = self.url + "/entities" + "?options=" + params
-        response = requests.post(url, headers=headers, data=json_data)
-        ok, retstr = requtils.response_ok(response)
-        if (not ok):
-            print(retstr)
-            requtils.pretty_print_request(response.request)
-            print(url, headers)
-
+   
     def get_entity(self, entity_name,  entity_params=None):
         url = self.url + '/entities/' + entity_name
         headers=self.get_header()
