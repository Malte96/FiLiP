--- conflicted
+++ resolved
@@ -272,12 +272,8 @@
         description="Device ID that will be used to identify the device"
     )
     service: Optional[str] = Field(
-<<<<<<< HEAD
-        default=None,
-        description="Name of the service_group the device belongs to "
-=======
+        default=None,
         description="Name of the service the device belongs to "
->>>>>>> cccf9fec
                     "(will be used in the fiware-service header).",
         max_length=50
     )
