--- conflicted
+++ resolved
@@ -1,33 +1,7 @@
 import os
-<<<<<<< HEAD
-import errno
-import test
-import logging
-import logging.config
-import yaml
-import json
-=======
 import json
 import errno
->>>>>>> 6bdc24d5
 
-def setup_logging(path_to_config: str ='/Users/Felix/PycharmProjects/Logger/filip/log_config.yaml.example',
-                  default_level=logging.INFO):
-    """
-    Function to setup the logging configuration from a file
-    var: path_to_config: a file configuring the logging setup, either a JSON or a YAML
-    var: default_level: if no valid config file is present, this sets the default logging level
-    """
-    if os.path.exists(path_to_config):
-        file_extension = (path_to_config.split('.')[-1]).lower()
-        with open(path_to_config, 'rt') as f:
-            if file_extension in ['yaml', 'yml']:
-                cfg = yaml.load(f, Loader=yaml.Loader)
-            elif file_extension == 'json':
-                cfg = json.load(f)
-        logging.config.dictConfig(cfg)
-    else:
-        logging.basicConfig(level=default_level)
 
 class Config:
     def __init__(self, path = 'config.json'):
