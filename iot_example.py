import filip.iot as iot
import filip.orion as orion
import filip.config as config

# ToDo: Rewrite Example, so it matches the orion Example
# ToDo: Change Data Model



if __name__ == "__main__":
    # setup logging
    # before the first initalization the log_config.yaml.example file needs to be modified

    config.setup_logging()

    # Read and check configuration
    CONFIG = config.Config("config.json")
<<<<<<< HEAD

    # Creating an Instance of the Context Broker
=======
>>>>>>> 1464ad01
    ORION_CB = orion.Orion(CONFIG)


    # Creating an Instance of the IoT-Agent in the UL-Version
    IOTA_UL = iot.Agent("iota_ul", CONFIG)


    # Creating an Instance of the IoT-Agent in the JSON-Version
    IOTA_JSON = iot.Agent("iota_json", CONFIG)

    # set the service path
    fiware_service = orion.FiwareService("test_service2", "/iot_ul")
    ORION_CB.set_service(fiware_service)
    res=fiware_service.get_header()

    device_group_json = iot.DeviceGroup(fiware_service,
                                         "http://orion:1026",
                                         iot_agent="iota_json", apikey="12345")

    device_group = iot.DeviceGroup(fiware_service,
                                    "http://orion:1026",
                                    iot_agent="iota_ul",
                                    apikey="12345test")
    device_group.test_apikey()

    device_ul = iot.Device('urn:Room:002:sensor01','urn:Room:002',
                           "Thing",
                           transport="MQTT", protocol="PDI-IoTA-UltraLight",
                           timezone="Europe/Berlin")

    '''

    device_ul.add_attribute("temperature", attr_type="active",
                            value_type="Number", object_id="t")
                            
                            
    device_ul.add_attribute("pressure", attr_type="active",
                            value_type="Number", object_id="p")


    device_ul.add_attribute("nice_name", attr_type="static",
                            value_type="String", object_id="name",
                            attr_value="beautiful attribute!")

    
    '''
    temp_attr = {"name": "temperature",
            "value_type": "Number",
            "attr_type": "active",
            "attr_value": "12",
            "object_id": "t"}
            
    

    device_ul.add_attribute_json(temp_attr)

    press_attr = {"name": "pressure",
            "value_type": "Number",
            "attr_type": "active",
            "object_id": "p"}

    device_ul.add_attribute_json(press_attr)


    name_attr =  {"name": "nice_name",
                   "value_type": "String",
                   "attr_type": "static",
                   "attr_value" : "beautiful attribute!",
                   "object_id": "name"}

    device_ul.add_attribute_json(name_attr)



    device_ul.delete_attribute("pressure", "active")


    device_json = iot.Device('urn:Room:002:sensor02','urn:Room:002',
                             "Thing", transport="MQTT",
                             protocol="IoTA-JSON",
                             timezone="Europe/Berlin")
    
    print(device_ul.get_json())
    IOTA_JSON.post_group(device_group_json)
    IOTA_JSON.get_groups(device_group_json)
    IOTA_JSON.post_device(device_group_json, device_json)
    IOTA_JSON.update_device(device_group_json, device_json, "")
    IOTA_JSON.get_device(device_group_json, device_json)

    IOTA_UL.post_group(device_group)
    IOTA_UL.update_group(device_group)
    IOTA_UL.get_groups(device_group)
    IOTA_UL.post_device(device_group, device_ul)
    IOTA_UL.update_device(device_group, device_ul, "")
    IOTA_UL.get_device(device_group, device_ul)

    ORION_CB.get_all_entities()
    ORION_CB.get_entity('urn:Room:002')



    IOTA_JSON.delete_device(device_group_json, device_json)
    IOTA_JSON.delete_group(device_group_json)

    IOTA_UL.delete_device(device_group, device_ul)
    IOTA_UL.delete_group(device_group)
    
<|MERGE_RESOLUTION|>--- conflicted
+++ resolved
@@ -15,20 +15,19 @@
 
     # Read and check configuration
     CONFIG = config.Config("config.json")
-<<<<<<< HEAD
+
 
     # Creating an Instance of the Context Broker
-=======
->>>>>>> 1464ad01
+
     ORION_CB = orion.Orion(CONFIG)
 
 
     # Creating an Instance of the IoT-Agent in the UL-Version
-    IOTA_UL = iot.Agent("iota_ul", CONFIG)
+    IOTA_UL = iot.Agent("iota", CONFIG)
 
 
     # Creating an Instance of the IoT-Agent in the JSON-Version
-    IOTA_JSON = iot.Agent("iota_json", CONFIG)
+    IOTA_JSON = iot.Agent("iota", CONFIG)
 
     # set the service path
     fiware_service = orion.FiwareService("test_service2", "/iot_ul")
