--- conflicted
+++ resolved
@@ -376,7 +376,6 @@
             id3 = client.post_subscription(sub2)
             self.assertNotEqual(id1, id3)
 
-
     @clean_test(fiware_service=settings.FIWARE_SERVICE,
                 fiware_servicepath=settings.FIWARE_SERVICEPATH,
                 cb_url=settings.CB_URL,
@@ -778,7 +777,6 @@
                          self.client.get_entity(entity_id=entity.id))
         self.tearDown()
 
-<<<<<<< HEAD
     @clean_test(fiware_service=settings.FIWARE_SERVICE,
                 fiware_servicepath=settings.FIWARE_SERVICEPATH,
                 cb_url=settings.CB_URL)
@@ -826,7 +824,7 @@
             subscription_list = self.cb_client.get_subscription_list()
             for subscription in subscription_list:
                 self.assertTrue(subscription.throttling in {None, 0, 1, 2})
-=======
+
     def test_delete_entity_devices(self):
         # create devices
         base_device_id = "device:"
@@ -861,7 +859,6 @@
                                       delete_devices=True,
                                       iota_url=settings.IOTA_URL)
             self.assertEqual(len(self.iotac.get_device_list()), len(devices))
->>>>>>> 593a1416
 
     def tearDown(self) -> None:
         """
