--- conflicted
+++ resolved
@@ -26,15 +26,11 @@
     NamedContextAttribute, \
     NamedCommand, \
     Query, \
-<<<<<<< HEAD
     Entity, \
     ActionType, NamedContextMetadata
-=======
-    ActionType
 
 from filip.models.ngsi_v2.base import AttrsFormat, EntityPattern, Status
 from filip.models.ngsi_v2.subscriptions import Mqtt, Message, Subscription
->>>>>>> 97f08b17
 from filip.models.ngsi_v2.iot import \
     Device, \
     DeviceCommand, \
@@ -687,7 +683,6 @@
         # disconnect the mqtt device
         mqtt_client.disconnect()
 
-<<<<<<< HEAD
         # cleanup the server and delete everything
         client.iota.delete_device(device_id=device.device_id)
         client.iota.delete_group(resource=service_group.resource,
@@ -787,8 +782,6 @@
                          self.client.get_entity(entity_id=entity.id))
         self.tearDown()
 
-=======
->>>>>>> 97f08b17
     def tearDown(self) -> None:
         """
         Cleanup test server
