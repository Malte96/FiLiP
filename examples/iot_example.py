from filip import iot, config, orion


import os
from pathlib import Path

# ToDo: Rewrite Example, so it matches the orion Example
# ToDo: Change Data Model

def iota_ul(config:config.Config):
    # Creating an Instance of the Context Broker

    ORION_CB = orion.Orion(CONFIG)


    # Creating an Instance of the IoT-Agent in the UL-Version
    IOTA_UL = iot.Agent("iota", CONFIG)




    # set the service path
    fiware_service = orion.FiwareService("test_service2", "/iot_ul")
    ORION_CB.set_service(fiware_service)
    res=fiware_service.get_header()


    device_group = iot.DeviceGroup(fiware_service,
                                    "http://orion:1026",
                                    iot_agent="iota_ul",
                                    apikey="12345test",
                                   autoprovision=True)

    print(device_group)


    device_group.test_apikey()


    device_ul = iot.Device('urn:Room:002:sensor01','urn:Room:002',
                           "Thing",
                           transport="MQTT", protocol="PDI-IoTA-UltraLight",
                           timezone="Europe/Berlin")

    print(device_ul)

    temp_attr = {"name": "temperature",
            "value_type": "Number",
            "attr_type": "active",
            "attr_value": "12",
            "object_id": "t"}



    device_ul.add_attribute_json(temp_attr)

    press_attr = {"name": "pressure",
            "value_type": "Number",
            "attr_type": "active",
            "object_id": "p"}

    device_ul.add_attribute_json(press_attr)


    name_attr =  {"name": "nice_name",
                   "value_type": "String",
                   "attr_type": "static",
                   "attr_value" : "beautiful attribute!",
                   "object_id": "name"}

    device_ul.add_attribute_json(name_attr)

    # test creating an internal attribute

    internal_attr = {"name": "nice_name_int",
                   "value_type": "String",
                   "attr_type": "internal",
                   "attr_value" : "beautiful attribute!",
                   "object_id": "name"}

    device_ul.add_attribute_json(internal_attr)



    device_ul.delete_attribute("pressure", "active")

    IOTA_UL.post_group(device_group)
    IOTA_UL.update_group(device_group)
    IOTA_UL.get_groups(device_group)
    IOTA_UL.post_device(device_group, device_ul)
    IOTA_UL.update_device(device_group, device_ul, "")
    IOTA_UL.get_device(device_group, device_ul)

    ORION_CB.get_all_entities()
    ORION_CB.get_entity('urn:Room:002')



    IOTA_UL.delete_device(device_group, device_ul)
    IOTA_UL.delete_group(device_group)



def iota_json(config:config.Config):

    # Creating an Instance of the Context Broker

    ORION_CB = orion.Orion(CONFIG)


    # Creating an Instance of the IoT-Agent in the JSON-Version
    IOTA_JSON = iot.Agent("iota", CONFIG)




    # set the service path
    fiware_service = orion.FiwareService("test_service2", "/iot_ul")
    ORION_CB.set_service(fiware_service)
    res=fiware_service.get_header()



    device_group_json = iot.DeviceGroup(fiware_service,
                                         "http://orion:1026",
                                         iot_agent="iota_json", apikey="12345",
                                        timestamp=True, autoprovision=False)




    device_json = iot.Device('urn:Room:002:sensor02','urn:Room:002',
                             "Thing", transport="MQTT",
                             protocol="IoTA-JSON",
                             timezone="Europe/Berlin",
                             timestamp=True,
                             autoprovision=False)

    print(device_json)

    IOTA_JSON.post_group(device_group_json)
    IOTA_JSON.get_groups(device_group_json)
    IOTA_JSON.post_device(device_group_json, device_json)
    IOTA_JSON.update_device(device_group_json, device_json, "")
    IOTA_JSON.get_device(device_group_json, device_json)

    IOTA_JSON.delete_device(device_group_json, device_json)
    IOTA_JSON.delete_group(device_group_json)



if __name__ == "__main__":
    # setup logging
    # before the first initalization the log_config.yaml.example file needs to be modified



    path_to_config = os.path.join(str(Path().resolve().parent), "config.json")
    config.setup_logging()
    # Read and check configuration
    CONFIG = config.Config(path_to_config)

    iota_ul(CONFIG)

    iota_json(CONFIG)

    '''
    # Creating an Instance of the Context Broker

    ORION_CB = orion.Orion(CONFIG)


    # Creating an Instance of the IoT-Agent in the UL-Version
    IOTA_UL = iot.Agent("iota", CONFIG)
    
    IOTA_UL.test_connection(CONFIG)


    # Creating an Instance of the IoT-Agent in the JSON-Version
    IOTA_JSON = iot.Agent("iota", CONFIG)


    # set the service path
    fiware_service = orion.FiwareService("test_service2", "/iot_ul")
    ORION_CB.set_service(fiware_service)
    res=fiware_service.get_header()

    device_group_json = iot.DeviceGroup(fiware_service,
                                         "http://orion:1026",
                                         iot_agent="iota_json", apikey="12345",
                                        timestamp=True, autoprovision=False)

    device_group = iot.DeviceGroup(fiware_service,
                                    "http://orion:1026",
                                    iot_agent="iota_ul",
                                    apikey="12345test",
                                   autoprovision=True)

    print(device_group)


    device_group.test_apikey()

    device_ul = iot.Device('urn:Room:002:sensor01','urn:Room:002',
                           "Thing",
                           transport="MQTT", protocol="PDI-IoTA-UltraLight",
                           timezone="Europe/Berlin")

    print(device_ul)

    """

    device_ul.add_attribute("temperature", attr_type="active",
                            value_type="Number", object_id="t")
                            
                            
    device_ul.add_attribute("pressure", attr_type="active",
                            value_type="Number", object_id="p")


    device_ul.add_attribute("nice_name", attr_type="static",
                            value_type="String", object_id="name",
                            attr_value="beautiful attribute!")

    
    """
    temp_attr = {"name": "temperature",
            "value_type": "Number",
            "attr_type": "active",
            "attr_value": "12",
            "object_id": "t"}



    device_ul.add_attribute_json(temp_attr)

    press_attr = {"name": "pressure",
            "value_type": "Number",
            "attr_type": "active",
            "object_id": "p"}

    device_ul.add_attribute_json(press_attr)


    name_attr =  {"name": "nice_name",
                   "value_type": "String",
                   "attr_type": "static",
                   "attr_value" : "beautiful attribute!",
                   "object_id": "name"}

    device_ul.add_attribute_json(name_attr)

    # test creating an internal attribute

    internal_attr = {"name": "nice_name_int",
                   "value_type": "String",
                   "attr_type": "internal",
                   "attr_value" : "beautiful attribute!",
                   "object_id": "name"}

    device_ul.add_attribute_json(internal_attr)



    device_ul.delete_attribute("pressure", "active")


    device_json = iot.Device('urn:Room:002:sensor02','urn:Room:002',
                             "Thing", transport="MQTT",
                             protocol="IoTA-JSON",
                             timezone="Europe/Berlin",
                             timestamp=True,
                             autoprovision=False)

    print(device_json)

    IOTA_JSON.post_group(device_group_json)
    IOTA_JSON.get_groups(device_group_json)
    IOTA_JSON.post_device(device_group_json, device_json)
    IOTA_JSON.update_device(device_group_json, device_json, "")
    IOTA_JSON.get_device(device_group_json, device_json)

    IOTA_UL.post_group(device_group)
    IOTA_UL.update_group(device_group)
    IOTA_UL.get_groups(device_group)
    IOTA_UL.post_device(device_group, device_ul)
    IOTA_UL.update_device(device_group, device_ul, "")
    IOTA_UL.get_device(device_group, device_ul)

    ORION_CB.get_all_entities()
    ORION_CB.get_entity('urn:Room:002')



    

    IOTA_UL.delete_device(device_group, device_ul)
    IOTA_UL.delete_group(device_group)
<<<<<<< HEAD


    '''
=======
    
>>>>>>> bb64067c
<|MERGE_RESOLUTION|>--- conflicted
+++ resolved
@@ -296,10 +296,6 @@
 
     IOTA_UL.delete_device(device_group, device_ul)
     IOTA_UL.delete_group(device_group)
-<<<<<<< HEAD
-
-
-    '''
-=======
     
->>>>>>> bb64067c
+
+    '''